--- conflicted
+++ resolved
@@ -83,10 +83,7 @@
             <groupId>org.projectlombok</groupId>
             <artifactId>lombok</artifactId>
             <version>1.18.34</version>
-<<<<<<< HEAD
-            <scope>provided</scope>
-=======
->>>>>>> 075dd3a4
+
         </dependency>
 
         <dependency>
